[![Travis](https://travis-ci.org/mipimipi/smsync.svg?branch=master)](https://travis-ci.org/mipimipi/smsync.svg?branch=master)

# Smart Music Sync (smsync)

keeps huge music collections in sync and is takes care of conversions between different formats. It's an easy-to-use command line application for Linux. 

smsync is made for use cases where you have a folder structure for your high quality lossless or lossy but high bit rate music that acts as a source (aka. "master"). From this source you replicate your music to targets (aka. "slaves"), such as a smartphone or an SD card / hard drive for your car etc. On a smartphone or in the car you either don't have or you don't want to spend that much storage capacity that you might have for you source music storage. Thus, the replication step from the source to the targets is not a simple copy, it's in fact a conversion step. For instance, music that is stored on the source in the lossless [FLAC format](https://en.wikipedia.org/wiki/FLAC) shall be converted to [MP3](https://en.wikipedia.org/wiki/MP3) while being replicated to a target.

Normally, you want to keep the folder structure during replication. I.e. a certain music file on the target shall have the same relative folder path as its counterpart has on the source.

New music is typically added to the source only. If that happened you want to update the targets accordingly with minimal effort. If you deleted files or folders on the source for whatever reason, these deletions shall be propagated to the target as well. And, last not least, as we are talking about huge music collections (several thousands or even ten thousands of music files), the whole synchronization and replication process must happen in a highly automated and performant way.

## Contents

* [Features](#features)
    * [Conversion](#conversion)
    * [Synchronization](#synchonization)
    * [Parallel Processing](#parallel)
* [Installation](#installation)
    * [Manual Installation](#manual)
    * [Installation with Package Managers](#pacman)
* [Usage](#usage)
    * [Configuration File](#config)
        - [General Configuration](#general)
        - [Exclude Folders](#exclude)
        - [Conversion Rules](#rules)
        - [Format-dependent Conversion Parameters](#format)
            - [FLAC](#flac)
            - [MP3](#mp3)
            - [OGG (Vorbis)](#ogg)
            - [OPUS](#opus)
    * [Synchronization Process](#syncproc)
        - [FFMPEG errors](#errors)
    * [Command Line Options](#command)
    * [Keeping source and target consistent](#consistency)  
        - [Case 1: Scope has been reduced](#case1)
        - [Case 2: Scope has been extended](#case2)
        - [Case 3: Scope is unchanged but conversion rules have been changed](#case3)  

## <a name="features"></a>Features

smsync takes care of all this:

### <a name="conversion"></a>Conversion

Conversions can be configurated per target and file type (i.e. for each file extension/suffix) separately. Currently, smsync supports:

* Conversions to FLAC, from [WAV](https://en.wikipedia.org/wiki/WAV) and FLAC.

* Conversions to MP3, from WAV, FLAC, MP3, [OGG (Vorbis)](https://en.wikipedia.org/wiki/Vorbis) and [OPUS](https://en.wikipedia.org/wiki/Opus_(audio_format)).

* Conversions to OGG (Vorbis), from WAV, FLAC, MP3, OGG(Vorbis) and OPUS.

* Conversions to OPUS, from WAV, FLAC, MP3, OGG(Vorbis) and OPUS.

For all these conversions, [ffmpeg](https://ffmpeg.org/) is used. In addition, a simple file copy without any format conversion is supported as well.

### <a name="synchonization"></a>Synchronization

The synchronization between source and target is done based on timestamps. If new music has been added to the source since the last synchronization, smsync only replicates / converts the added files. If you have deleted files or folders on the source since the last synchronization, smsync deletes its counterparts on the target.

The synchronization can be done stepwise. That's practical if a huge number of files has to be synchronized. In this case, the synchronization can be interrupted (with e.g. CTRL-C) and continued at a later point in time.

### <a name="parallel">Parallel Processing

To make the synchronization as efficient as possible, the determination of changes since the last synchronization and the replication / conversion of files are done in parallel processes. The number of CPUs that is used for this as well as the number of parallel processes can be configured.

## <a name="installation">Installation

### <a name="manual">Manual Installation

smsync is written in [Golang](https://golang.org/) and thus requires the installation of [Go](https://golang.org/project/). Make sure that you've set the environment variable `GOPATH` accordingly, and make also sure that [git](https://git-scm.com/) is installed.

To download smsync and all dependencies, open a terminal and enter

    $ go get github.com/mipimipi/smsync

After that, build smsync by executing

    $ cd $GOPATH/src/github.com/mipimipi/smsync
    $ make

Finally, execute

    $ make install

as `root` to copy the smsync binary to `/usr/bin`.

### <a name="pacman">Installation with Package Managers

For Arch Linux (and other Linux distros, that can install packages from the Arch User Repository) there's a [smsync package in AUR](https://aur.archlinux.org/packages/smsync-git/).

## <a name="usage">Usage

### <a name="config"></a>Configuration File

A target has to have a configuration file with the name `smsync.yaml` in its root folder. This file contains the configuration for that target in [YAML format](https://en.wikipedia.org/wiki/YAML).

Example:

    source_dir: /home/musiclover/Music/SOURCE
    num_cpus: 4
    num_wrkrs: 4
    exclude:
    - 'Rock/Eric*'
    rules:
    - source: flac
      target: mp3
      conversion: vbr:5|cl:3
    - source: mp3
      conversion: copy
    - source: '*'

In former releases (< smsync 3.0) a configuration file in [INI format](https://en.wikipedia.org/wiki/INI_file) was required (`SMSYNC.CONF`) instead of a YAML file. If no `smsync.yaml`exists, smsync is taking a potentially  existing `SMSYNC.CONF` and converts it into a YAML file `smsync.yaml`. After that, the old configuration file is obsolete and can be deleted. 

#### <a name="general"></a>General Configuration

smsync interprets the configuration file. In the example, the root folder of the source is `/home/musiclover/Music/SOURCE`. The next two entries are optional. They tell smsync to use 4 cpus and start 4 worker processes for the conversion. Per default, smsync uses all available cpus and starts #cpus worker processes.

#### <a name="exclude"></a>Exclude Folders

`exclude` allows to exclude a list of source folders from the conversion. The folder paths in that list are interpreted relative to the source directory. Wildcards are supported. In the example, all folders fitting to the pattern `/home/musiclover/Music/SOURCE/Rock/Eric*` are excluded, i.e. `/home/musiclover/Music/SOURCE/Rock/Eric Clapton`, `/home/musiclover/Music/SOURCE/Rock/Eric Burden` etc. are excluded. The exclusion feature can be helpful if the target disk space is not big enough. In such a case, some artists or even entire genres can be excluded. Another option to deal with insufficient disk space would be to configure a higher compression rate.

#### <a name="rules"></a>Conversion Rules

The rules tell smsync what to do with the files stored in the folder structure of the SOURCE.

In the example, the first rule tells smsync to convert FLAC files (i.e. files with the suffix '.flac') to MP3, using the conversion `vbr:5|cl:3`. These conversion parameters are strings that consist of different parts which are separated by '|'. The supported content of a conversion parameter string depends on the target format - see detailed explanation [below](#format).

The second rule of the example tells smsync to simply copy MP3 files without converting them. Another possibility was to convert MP3 to MP3 by reducing the bit rate. This can be achieved by defining a dedicated conversion rule as explained above (instead of `copy`).

The third rule tells smsync to copy all other files by using the wild card `'*'` as source file suffix. This is helpful, for example, to copy pictures. Without this rule, files that do neither have the suffix '.flac' nor '.mp3' would have been ignored in this example.

Basically, a rule consists of a source suffix, a target suffix and a conversion. In some cases, it's not necessary to configure all of these:

* A source suffix is always necessary

* The target suffix can be omitted, if it's identical to the source suffix

* The conversion can be omitted if it's `copy`. I.e. a copy conversion can either be specified explicitly with `conversion: copy` (like in the second rule) or implicitly without any conversion line (like in the third rule)

#### <a name="format"></a>Format-dependent Conversion Parameters

Basically, two things can be determined with a conversion parameter string:

1. The target bit rate.

    Here, it's often distinguished between

    * a constant bit rate (CBR), where the bit rate is constant - a special case is the "hard constant bitrate" (HCBR), which is specific to the OPUS format and guarantees that all frames have the same size,
    * an average bit rate (ABR), where the bit rate of the files varies, but in average it reaches a certain value,
    * or a variable bit rate (VBR), where the bit rate also varies, but the compression is done according to a certain quality.

1. The compression quality

    Many (but not all) target formats support a "compression level" (CL). With this parameter, the compression quality can be steered.

The available or supported conversion parameters depend on the target format. The following sections describe the different possibilities.

##### <a name="flac"></a>FLAC

FLAC only supports a compression level (parameter `cl`). Possible values are: 0, ..., 12 where 0 means the highest quality. 5 is the default. Thus, for a conversion to FLAC, if no conversion rule is specified in `smsync.yaml`, `cl:5` is assumed. Consequently, allowed conversions are:

* `cl:<quality>`

See also: [FFMpeg Codec Documentation](http://ffmpeg.org/ffmpeg-codecs.html#flac-2)

##### <a name="mp3"></a>MP3

MP3 supports ABR, CBR, both with bit rates from 8 to 500 kbps (kilo bit per second), and VBR with a quality from 0 to 9 (where 0 means highest quality). In addition, MP3 supports a compression level (parameter `cl`), which can have values 0, ..., 9 where 0 means the highest quality. Thus, the conversion `abr:192|cl:3` in the example above specifies an average bit rate of 192 kbps and a compression level of 3. Consequently, allowed conversions are:

* `abr:<bitrate>|cl:<quality>` for average bitrate conversion
* `cbr:<bitrate>|cl:<quality>` for constant bitrate conversion
* `vbr:<quality>|cl:<quality>` for variable bitrate conversion

See also: [FFMpeg Codec Documentation](http://ffmpeg.org/ffmpeg-codecs.html#libmp3lame-1)

##### <a name="ogg"></a>OGG (Vorbis)

<<<<<<< HEAD
This format supports conversions with average and variable bit rate. For ABR, bit rates from 8 to 500 kbps are supported. For VBR, possible values are -1.0, ..., 10.0 where 10.0 means the best quality. VBR with quality 3.0 is the default. Thus, for a conversion to OGG (Vorbis), if no conversion rule is specified in `smsync.yaml`, `vbr:3.0` is assumed. OGG (Vorbis) doesn't support compression levels.
=======
This format supports conversions with average and variable bit rate. For ABR, bit rates from 8 to 500 kbps are supported. For VBR, possible values are -1.0, ..., 10.0 where 10.0 means the best quality. VBR with quality 3.0 is the default. Thus, for a conversion to OGG (Vorbis), if no conversion rule is specified in `smsync.yaml`, `vbr:3.0` is assumed. OGG (Vorbis) doesn't support compression levels. Consequently, allowed conversions are:

* `abr:<bitrate>` for average bitrate conversion
* `vbr:<quality>` for variable bitrate conversion
>>>>>>> e5f023e0

See also: [FFMpeg Codec Documentation](http://ffmpeg.org/ffmpeg-codecs.html#libvorbis)

##### <a name="opus"></a>OPUS

<<<<<<< HEAD
OPUS supports conversions with variable (VBR)), constant (CBR) and hard constant bit rate (HCBR). The latter guarantees that all frames have the same size. Allowed values are 6 to 510 kbps. In addition, OPUS supports a compression level that ranges from 0 to 10, where 10 is the highest quality. If no compression level is specified, `cl:10`is assumed. 
=======
OPUS supports conversions with variable (VBR), constant (CBR) and hard constant bit rate (HCBR). The latter guarantees that all frames have the same size. Allowed values are 6 to 510 kbps. In addition, OPUS supports a compression level that ranges from 0 to 10, where 10 is the highest quality. If no compression level is specified, `cl:10`is assumed.  Consequently, allowed conversions are:

* `vbr:<bitrate>|cl:<quality>` for variable bitrate conversion
* `cbr:<bitrate>|cl:<quality>` for constant bitrate conversion
* `hcbr:<bitrate>|cl:<quality>` for hard constant bitrate conversion
>>>>>>> e5f023e0

See also: [FFMpeg Codec Documentation](http://ffmpeg.org/ffmpeg-codecs.html#libopus-1) or [opusenc documentation](https://mf4.xiph.org/jenkins/view/opus/job/opus-tools/ws/man/opusenc.html)

### <a name="syncproc"></a>Synchronization Process

Coming back to the [example above](#config). Let's assume the config file `smsync.yaml` is stored in `/home/musiclover/Music/TARGET`. To execute smsync for the target, open a terminal and enter

    $ cd /home/musiclover/Music/TARGET
    $ smsync

The synchronization process is executed in the following steps:

1. smsync reads the configuration file in `/home/musiclover/Music/TARGET`. A summary of the configuration is shown and (if smsync hasn't been called with the option ' --yes`) the user is asked for confirmation.

1. smsync determines all files and directories of the source, that have changed since the last synchronization. In our example, there was no synchronization before (as otherwise the configuration file would have an entry `last_sync` that contained the time stamp of the last synchronization). Depending on the number of files, this could take a few minutes. smsync displays how many directories and files need to be synchronized and again, the user is asked for confirmation (if smsync hasn't been called with the option ' --yes`).

1. The replication / conversion of files and directories is executed. smsync shows the progress:

    ```
            Elapsed   Remain #Conv    Avg    Avg    Estimated    Estimated        
     #TODO     Time     Time / min  Durat  Compr  Target Size   Free Space #Errors
    ------------------------------------------------------------------------------
     37290 00:06:06 13:50:10  38.8 11.36s   9.4%    126069 MB     79075 MB       0

    ```

    Besides the number of files that still need to be converted, not only the elapsed and the remaining time is displayed, but also 

    * the number of conversions per minute (which represents the "throughput" of smsync and can be used to optimize the number of assigned cpu's and the number of workers in the configuration file)
    * the average duration of a conversion
    * the average compression rate,
    * the estimated target size
    * and the estimated free diskspace (which is an estimation of the available diskspace on the target device *AFTER* all files will have been converted and can be very helpful to see at an early stage if the available space will be suffient). 

    With the command line option `--verbose` the progress is displayed in more detail, i.e. each file is displayed after it has been converted.  

1. After the synchronization is done, a success message is displayed and the current time is stored as `last_sync` in the configuration file.

In the example, the synchronization would convert such a source folder structure:

    /home/musiclover/Music/SOURCE
      |- ...
      |- Rock
          |- ...
          |- Dire Straits
          |   |- ...
          |   |- Love Over Gold
          |        |- ...
          |        |- Private Investigations.flac
          |        |- ...
          |        |- cover.jpg
          |- ...
          |- Eric Clapton
              |- Unplugged
                  |- ...
                  |- Layla.mp3
                  |- ...
                  |- folder.png

to such a target folder structure:

    /home/musiclover/Music/TARGET
      |- ...
      |- Rock
          |- ...
          |- Dire Straits
          |   |- ...
          |   |- Love Over Gold
          |        |- ...
          |        |- Private Investigations.mp3
          |        |- ...
          |        |- cover.jpg
          |- ...

The folder "/home/musiclover/Music/SOURCE/Rock/Eric Clapton" hasn't been converted because the directoty fits to the exclusion pattern.

### <a name="errors"></a>FFMPEG errors

During the conversion with FFMPEG, errors can occur. Unfortunately, there's not much information about the exit codes of FFMPEG (all I could find is [this](https://lists.ffmpeg.org/pipermail/ffmpeg-user/2013-July/016245.html). In particular, it seems to be impossible to find out if an error occured during the audio conversion or if it only had to do with the cover art. Therefore, smsync reports an error every time the exit code of FFMPEG is not zero. In addition to that, a file with the detailed log information of FFMPEG ([`-loglevel verbose`](http://ffmpeg.org/ffmpeg.html#Generic-options)) is stored in the directory `smsync.cv.err`. This file is named `<name-of-the-music-file-that-was-converted>.log`.

### <a name="command"></a>Command Line Options

smsync has only a few options:

* `--init` / `-i`
  Do initial sync:
  - Existing files and directories in the target folder are deleted (except the smsync files `smsync.yaml` and - if existing - `smsync.log`).
  - A possibly existing `last_sync` in the config file is ignored. I.e. files and folders in the source directory are taken into account independent from their change time.

* `--log` / `-l`
  Write a log file.
  
  The file `smsync.log` is stored in the root folder of the target. A log file is always written in case of an error.

* `--verbose` / `-v`
  Print detailed progress.
  
  Instead of the normal output, where only the aggregated progress in displayed, the name of each file and directory is displayed immediately after it has been converted or copied.

* `--yes` / `-y`
  Don't ask for confirmation.
  
  smsync starts directly without asking for user confirmations. With this option, it's possible to run smsync automatically via cron job.

### <a name="consistency"></a>Keeping source and target consistent

As long as the configuration file is not changed, smsync keeps track of the consistency between source and target. If it's changed after a synchronization happened, manual steps are necessary. Depending on the changes that have been made to the configuration, different actions need to be taken to keep source and target consistent. Important is the "scope" that is specified in the configuration. In this context, scope means the set of source file types and the source directories (i.e. the sub directories of the configured source directory and potential exclusions).

#### <a name="case1"></a>Case 1: Scope has been reduced

I.e. source file types have been removed from or exclusions have been added to the configuration. In this case, you have to remove the corresponding files and directories from the target manually. Under certain circumstances the [find command](https://linux.die.net/man/1/find) in combination with the [rm command](https://linux.die.net/man/1/rm) can help. The following command removes all MP3 files from the target:

    find <target-directory> -name "*.mp3" -exec rm {} \;

#### <a name="case2"></a>Case 2: Scope has been extended

I.e. source file types have been added to or exclusions have been removed from the configuration. In this case, a feasible apporoach is to update the change time of the "added" (i.e. added to the scope) source files and directories. The next execution of smsync will then update the target accordingly. Also here the `find` command can help, but this time in combination with the [touch command](https://linux.die.net/man/1/touch).

If you have added a conversion rule for WAV files, the following command updates the change time of all WAV files in the source directory tree:

    find <source-directory> -name "*.wav" -exec touch {} \;

If you have removed an exclusion, the following command updates the change time of the corresponding directory:

    find <directory-you-want-to-include> -exec touch {} \;

#### <a name="case3"></a>Case 3: Scope is unchanged but conversion rules have been changed

In this case, the source of a conversion rule remains unchanged.

If also the target remains unchanged but only the conversion is changed (e.g. you still want to convert FLAC to MP3 with average bitrate conversion, but since the capacity of the target device is too small you want to reduce the bitrate),

* touch the corresponding source files (see [Case 2](#case2)) and
* execute smsync.

If the target is changed (e.g. so far you converted FLAC to MP3, but now you want to convert to OGG instead),

* the corresponding target files (the MP3 files in the example above) need to be removed (see [Case 1](#case1)),
* the corresponding source files (the FLAC files in the example above) need to be touched (see [Case 2](#case2)) and
* smsync needs to be executed.<|MERGE_RESOLUTION|>--- conflicted
+++ resolved
@@ -177,28 +177,20 @@
 
 ##### <a name="ogg"></a>OGG (Vorbis)
 
-<<<<<<< HEAD
-This format supports conversions with average and variable bit rate. For ABR, bit rates from 8 to 500 kbps are supported. For VBR, possible values are -1.0, ..., 10.0 where 10.0 means the best quality. VBR with quality 3.0 is the default. Thus, for a conversion to OGG (Vorbis), if no conversion rule is specified in `smsync.yaml`, `vbr:3.0` is assumed. OGG (Vorbis) doesn't support compression levels.
-=======
 This format supports conversions with average and variable bit rate. For ABR, bit rates from 8 to 500 kbps are supported. For VBR, possible values are -1.0, ..., 10.0 where 10.0 means the best quality. VBR with quality 3.0 is the default. Thus, for a conversion to OGG (Vorbis), if no conversion rule is specified in `smsync.yaml`, `vbr:3.0` is assumed. OGG (Vorbis) doesn't support compression levels. Consequently, allowed conversions are:
 
 * `abr:<bitrate>` for average bitrate conversion
 * `vbr:<quality>` for variable bitrate conversion
->>>>>>> e5f023e0
 
 See also: [FFMpeg Codec Documentation](http://ffmpeg.org/ffmpeg-codecs.html#libvorbis)
 
 ##### <a name="opus"></a>OPUS
 
-<<<<<<< HEAD
-OPUS supports conversions with variable (VBR)), constant (CBR) and hard constant bit rate (HCBR). The latter guarantees that all frames have the same size. Allowed values are 6 to 510 kbps. In addition, OPUS supports a compression level that ranges from 0 to 10, where 10 is the highest quality. If no compression level is specified, `cl:10`is assumed. 
-=======
 OPUS supports conversions with variable (VBR), constant (CBR) and hard constant bit rate (HCBR). The latter guarantees that all frames have the same size. Allowed values are 6 to 510 kbps. In addition, OPUS supports a compression level that ranges from 0 to 10, where 10 is the highest quality. If no compression level is specified, `cl:10`is assumed.  Consequently, allowed conversions are:
 
 * `vbr:<bitrate>|cl:<quality>` for variable bitrate conversion
 * `cbr:<bitrate>|cl:<quality>` for constant bitrate conversion
 * `hcbr:<bitrate>|cl:<quality>` for hard constant bitrate conversion
->>>>>>> e5f023e0
 
 See also: [FFMpeg Codec Documentation](http://ffmpeg.org/ffmpeg-codecs.html#libopus-1) or [opusenc documentation](https://mf4.xiph.org/jenkins/view/opus/job/opus-tools/ws/man/opusenc.html)
 
