<<<<<<< HEAD
# Copyright (C) 2018-2019 Michael Picht
=======
# SPDX-FileCopyrightText: 2018-2020 Michael Picht
>>>>>>> 990b854a
#
# SPDX-License-Identifier: GPL-3.0-or-later

# use bash
SHELL=/bin/bash

# set project VERSION if VERSION hasn't been passed from command line
ifndef $(value VERSION)
	VERSION=$(cat ./VERSION)
endif

# setup the -ldflags option for go build
LDFLAGS=-ldflags "-X main.Version=$(value VERSION)"

# build all executables
all:
	go build $(LDFLAGS) ./cmd/...

.PHONY: all clean install lint release

lint:
	reuse lint
	golangci-lint run 

# move all executables to /usr/bin 
install:
	for CMD in `ls cmd`; do \
		install -Dm755 $$CMD $(DESTDIR)/usr/bin/$$CMD; \
	done

# remove build results
clean:
	for CMD in `ls cmd`; do \
		rm -f ./$$CMD; \
	done<|MERGE_RESOLUTION|>--- conflicted
+++ resolved
@@ -1,8 +1,4 @@
-<<<<<<< HEAD
-# Copyright (C) 2018-2019 Michael Picht
-=======
-# SPDX-FileCopyrightText: 2018-2020 Michael Picht
->>>>>>> 990b854a
+# SPDX-FileCopyrightText: 2018-2020 Michael Picht <mipi@fsfe.org>
 #
 # SPDX-License-Identifier: GPL-3.0-or-later
 
